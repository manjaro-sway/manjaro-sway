--- conflicted
+++ resolved
@@ -81,7 +81,6 @@
       ]
     },
     {
-<<<<<<< HEAD
       "login": "appelgriebsch",
       "name": "Andreas Gerlach",
       "avatar_url": "https://avatars.githubusercontent.com/u/6803419?v=4",
@@ -89,14 +88,15 @@
       "contributions": [
         "ideas",
         "code"
-=======
+      ]
+    },
+    {
       "login": "Chrysostomus",
       "name": "Matti Hyttinen",
       "avatar_url": "https://avatars.githubusercontent.com/u/12002226?v=4",
       "profile": "https://github.com/Chrysostomus",
       "contributions": [
         "ideas"
->>>>>>> 01cd9651
       ]
     }
   ],
